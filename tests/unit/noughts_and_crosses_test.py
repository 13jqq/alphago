import pytest

from alphago import noughts_and_crosses as nac
<<<<<<< HEAD
=======

terminal_states = [
    (1, 1, 1, 1, 0, 1, 0, 0, 0),  # 1s top line
    (1, 0, 1, 1, 0, 0, 1, 0, 0),  # 1s left side
    (1, 0, 0, 0, 1, 1, 0, 1, 1),  # 1s negative diagonal
    (1, 1, 1, 1, 0, 0, 1, 0, 0),  # 1s top line and left side
    (1, 0, 1, 0, 1, 0, 1, 0, 1)   # 1s both diagonals
]
>>>>>>> 0c612459


def test_abstract_state():
    abstract_state = nac.AbstractState

    assert abstract_state.initial_state == None  # TODO: Maybe this is a bad idea

    with pytest.raises(NotImplementedError):
        abstract_state.vector(None)

    with pytest.raises(NotImplementedError):
        abstract_state.available_actions(None)

    with pytest.raises(NotImplementedError):
        abstract_state.next_state(None, None)

    with pytest.raises(NotImplementedError):
        abstract_state.is_terminal(None)

    with pytest.raises(NotImplementedError):
<<<<<<< HEAD
        abstract_state.utility(None)
=======
        abstract_state.utility()


def test_noughts_and_crosses_initial_state():
    assert nac.initial_state == (None, ) * 9


@pytest.mark.parametrize("terminal_state", terminal_states)
def test_is_terminal_returns_true_for_terminal_states(terminal_state):
    assert nac.NoughtsAndCrosses.is_terminal(terminal_state)
>>>>>>> 0c612459
<|MERGE_RESOLUTION|>--- conflicted
+++ resolved
@@ -1,8 +1,6 @@
 import pytest
 
 from alphago import noughts_and_crosses as nac
-<<<<<<< HEAD
-=======
 
 terminal_states = [
     (1, 1, 1, 1, 0, 1, 0, 0, 0),  # 1s top line
@@ -11,8 +9,6 @@
     (1, 1, 1, 1, 0, 0, 1, 0, 0),  # 1s top line and left side
     (1, 0, 1, 0, 1, 0, 1, 0, 1)   # 1s both diagonals
 ]
->>>>>>> 0c612459
-
 
 def test_abstract_state():
     abstract_state = nac.AbstractState
@@ -32,10 +28,7 @@
         abstract_state.is_terminal(None)
 
     with pytest.raises(NotImplementedError):
-<<<<<<< HEAD
         abstract_state.utility(None)
-=======
-        abstract_state.utility()
 
 
 def test_noughts_and_crosses_initial_state():
@@ -44,5 +37,4 @@
 
 @pytest.mark.parametrize("terminal_state", terminal_states)
 def test_is_terminal_returns_true_for_terminal_states(terminal_state):
-    assert nac.NoughtsAndCrosses.is_terminal(terminal_state)
->>>>>>> 0c612459
+    assert nac.NoughtsAndCrosses.is_terminal(terminal_state)