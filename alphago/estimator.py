--- conflicted
+++ resolved
@@ -3,14 +3,6 @@
 import numpy as np
 import tensorflow as tf
 from tqdm import tqdm
-
-<<<<<<< HEAD
-from .games import noughts_and_crosses as nac
-from .games.connect_four import ConnectFour
-=======
-from .games import NoughtsAndCrosses
-from .games import connect_four as cf
->>>>>>> 3d92d3ad
 
 
 def create_trivial_estimator(next_states_function):
@@ -175,6 +167,10 @@
 
     game_state_shape = (1, 9)
 
+    def __init__(self, learning_rate, action_indices):
+        super().__init__(learning_rate)
+        self.action_indices = action_indices
+
     def _initialise_net(self):
         # TODO: test reshape recreates game properly
 
@@ -183,7 +179,6 @@
         # Using 'with sess:' means you start with a new net each time.
         self.graph = tf.Graph()
         self.sess = tf.Session(graph=self.graph)
-        self.action_indices = nac.action_indices
 
         # Use the graph to create the tensors
         with self.graph.as_default():
@@ -280,10 +275,6 @@
         # Using 'with sess:' means you start with a new net each time.
         self.graph = tf.Graph()
         self.sess = tf.Session(graph=self.graph)
-<<<<<<< HEAD
-=======
-        self.action_indices = cf.action_indices
->>>>>>> 3d92d3ad
 
         # Use the graph to create the tensors
         with self.graph.as_default():
