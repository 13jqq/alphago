from typing import Dict, Sequence, Tuple
<<<<<<< HEAD

=======
>>>>>>> 43d9509a
import numpy as np


def compute_player_indices(game_results: Sequence[Tuple]) -> Dict[int, int]:
    """Computes a dictionary for players with keys the player and values an
    index for the player. The index is in the range 0 up to the number of
    players minus 1.

    Parameters
    ----------
    game_results:
        A sequence of tuples (i, j, n), where this denotes that
        player i beat player j n times.

    Returns
    -------
    Dict[int, int]:
        A dictionary mapping player numbers to player indices.
    """
    player_indices = {}
    player_index = 0
    players = set()
    for i, j, _ in game_results:
        players.add(i)
        players.add(j)

    for player in sorted(players):
        player_indices[player] = player_index
        player_index += 1

    return player_indices


def compute_log_likelihood(wins, gamma):
    """Computes the log likelihood of the game results given gamma.

    The model is P(i beats j) = gamma[i] / (gamma[i] + gamma[j]).

    Parameters
    ----------
    wins: ndarray
        An N x N matrix with ij entry equal to the number of times that i
        beat j. Assumes diagonal is zero.
    gamma: ndarray
        A shape (N,) array whose ith entry is player i's rating.
    """
    # Create a matrix with (i, j) entry gamma[i] + gamma[j].
    gamma_sum = gamma[:, np.newaxis] + gamma[:, np.newaxis].T

    # Transform gamma into an (N, 1) array
    gamma_rows = gamma[:, np.newaxis]

    return np.sum(wins * (np.log(gamma_rows) - np.log(gamma_sum)))


def compute_win_matrix(game_results, player_indices):
    """Computes the win matrix for the game results and player indices. The
    ij entry is the number of times i beat j.
    """
    players = set(i for i, _, _ in game_results)
    players.union(set(j for _, j, _ in game_results))
    num_players = len(players)
    print(num_players)
    wins = np.zeros(shape=(num_players, num_players))
    for i, j, n in game_results:
        wins[player_indices[i], player_indices[j]] += n

    return wins


def elo(game_results: Sequence[Tuple], reference_gammas: Dict[int, float] =
    None):
    """Computes the elo ratings for players given some game results.

    Uses the model:
        P(i beats j) = gamma[i] / (gamma[i] + gamma[j]).

    Parameters
    ----------
    game_results:
<<<<<<< HEAD
        A sequence where the elements are tuples (i, j, n). This means i beat j
        n times.
    reference_gammas:
        Fix some of the gammas as reference values.
=======
        A sequence of tuples (i, j, n), where this denotes that
        player i beat player j n times.
>>>>>>> 43d9509a

    Results
    -------
    gamma: dict
        Dictionary with keys the players and values their elo ratings.
    """
    player_indices = compute_player_indices(game_results)
    wins = compute_win_matrix(game_results, player_indices)
    # ensure that there are no games in which players played themselves
    assert np.all(wins.diagonal() == 0)

    # Initialise gamma randomly
    gamma = np.random.rand(len(player_indices))

<<<<<<< HEAD
    # Fix reference values, if given
    reference_gammas_v = np.zeros(len(player_indices))
    if reference_gammas:
        for i, g in reference_gammas:
            reference_gammas_v[player_indices[i]] = g
    gamma = np.where(reference_gammas_v > 0, reference_gammas_v, gamma)

    return run_mm(gamma, wins, reference_gammas=reference_gammas_v)
=======
    gammas = {}
    max_likelihood_gammas = run_mm(gamma, wins)
    for player_no, gamma in zip(player_indices.keys(),
                                max_likelihood_gammas):
        player_index = player_indices[player_no]
        gammas[player_no] = max_likelihood_gammas[player_index]

    return gammas
>>>>>>> 43d9509a


def update_gamma(gamma, wins):
    """Updates gamma by one step.
    """
    # Create a matrix with (i, j) entry gamma[i] + gamma[j].
    gamma_sum = gamma[:, np.newaxis] + gamma

    # Pairings has (i, j) entry equal to the number of pairings between
    # i and j. That is, number of times i beats j plus number of times j
    # beats i.
    pairings = wins + wins.T  # N_ij

    gamma = np.sum(wins, axis=1) / np.sum(pairings / gamma_sum, axis=1)
    return gamma.ravel()


def run_mm(initial_gamma, wins, num_iters=30, reference_gammas: np.ndarray =
    None):
    """Runs minorisation maximisation (Hunter).

    Optionally use reference_gammas to fix some of the gamma values. Then
    this algorithm computes the maximum likelihood gamma values with these
    reference gammas fixed.

    Parameters
    ----------
    initial_gamma: ndarray
        The initial value of gamma to use. This should have all positive
        entries.
    wins: ndarray
        An N x N matrix, where there are N players.
    num_iters: int
        The number of iterations to run the algorithm for.
    reference_gammas:
        A numpy array with ith entry either 0, if no reference gamma,
        or a positive float with the fixed value of gamma for the ith player.
    """
    gamma = initial_gamma / np.sum(initial_gamma)
    assert np.all(gamma > 0)

    for it in range(num_iters):
        # Update gamma
        gamma = update_gamma(gamma, wins)
<<<<<<< HEAD

        # Fix reference values, if given
        if reference_gammas is not None:
            gamma = np.where(reference_gammas > 0, reference_gammas, gamma)

        log_likelihood = compute_log_likelihood(wins, gamma)
        print("Log likelihood: {}".format(log_likelihood))
=======
>>>>>>> 43d9509a

    return gamma<|MERGE_RESOLUTION|>--- conflicted
+++ resolved
@@ -1,8 +1,5 @@
 from typing import Dict, Sequence, Tuple
-<<<<<<< HEAD
 
-=======
->>>>>>> 43d9509a
 import numpy as np
 
 
@@ -83,15 +80,10 @@
     Parameters
     ----------
     game_results:
-<<<<<<< HEAD
-        A sequence where the elements are tuples (i, j, n). This means i beat j
-        n times.
+        A sequence of tuples (i, j, n), where this denotes that
+        player i beat player j n times.
     reference_gammas:
         Fix some of the gammas as reference values.
-=======
-        A sequence of tuples (i, j, n), where this denotes that
-        player i beat player j n times.
->>>>>>> 43d9509a
 
     Results
     -------
@@ -106,25 +98,21 @@
     # Initialise gamma randomly
     gamma = np.random.rand(len(player_indices))
 
-<<<<<<< HEAD
     # Fix reference values, if given
     reference_gammas_v = np.zeros(len(player_indices))
     if reference_gammas:
         for i, g in reference_gammas:
             reference_gammas_v[player_indices[i]] = g
-    gamma = np.where(reference_gammas_v > 0, reference_gammas_v, gamma)
+    max_likelihood_gammas = np.where(reference_gammas_v > 0,
+                                     reference_gammas_v, gamma)
 
-    return run_mm(gamma, wins, reference_gammas=reference_gammas_v)
-=======
     gammas = {}
-    max_likelihood_gammas = run_mm(gamma, wins)
     for player_no, gamma in zip(player_indices.keys(),
                                 max_likelihood_gammas):
         player_index = player_indices[player_no]
         gammas[player_no] = max_likelihood_gammas[player_index]
 
     return gammas
->>>>>>> 43d9509a
 
 
 def update_gamma(gamma, wins):
@@ -169,7 +157,6 @@
     for it in range(num_iters):
         # Update gamma
         gamma = update_gamma(gamma, wins)
-<<<<<<< HEAD
 
         # Fix reference values, if given
         if reference_gammas is not None:
@@ -177,7 +164,5 @@
 
         log_likelihood = compute_log_likelihood(wins, gamma)
         print("Log likelihood: {}".format(log_likelihood))
-=======
->>>>>>> 43d9509a
 
     return gamma